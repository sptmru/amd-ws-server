--- conflicted
+++ resolved
@@ -7,7 +7,6 @@
 from dotenv import load_dotenv
 load_dotenv()
 
-<<<<<<< HEAD
 def _get_private_key():
     try:
         return os.environ['PRIVATE_KEY']
@@ -22,13 +21,6 @@
 PRIVATE_KEY = _get_private_key()
 
 client = nexmo.Client(application_id=APP_ID, private_key=PRIVATE_KEY)
-
-=======
-HOSTNAME =  os.getenv("HOSTNAME")
-NEXMO_APP_ID = os.getenv("NEXMO_APP_ID")
-
-client = nexmo.Client(application_id=NEXMO_APP_ID, private_key=NEXMO_APP_ID+".key")
->>>>>>> b8903d3a
 
 def on_message(ws, message):
     data = json.loads(message)
